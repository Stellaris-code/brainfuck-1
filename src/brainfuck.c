#include <stdio.h>
#include <stdarg.h>
#if defined __WIN32__ || defined _WIN32_ || defined _WIN32
#include <time.h>
#include <windows.h>
#endif
#if defined __APPLE__ || defined __unix__ || defined unix || defined _unix
#include <unistd.h>
#endif
#include <stdlib.h>
#include <string.h>
#ifdef _INTERPRETER_
#include "brainfuck.h"
#endif

#define MAX_CELLS 65536

void brainfuck_eval(char chars[]) {
	char c;
	int pointer = 0;
	int char_pointer = 0;
	int loop = 0;
	int tape[MAX_CELLS];
	/* Loop through all character in the character array */
	while (char_pointer++ < strlen(chars)) {
		switch (chars[char_pointer]) {
		case '>':
			pointer++;
			break;
		case '<':
			pointer--;
			break;
		case '+':
			tape[pointer]++;
			break;
		case '-':
			tape[pointer]--;
			break;
		case '.':
			putchar(tape[pointer]);
			break;
		case ',':
			tape[pointer] = (int) getchar();
			break;
		case '[':
			if (tape[pointer] == 0) {
				loop = 1;
				while (loop > 0) {
					c = chars[++char_pointer];
					if (c == '[')
						loop++;
					else if (c == ']')
						loop--;
				}
			}
			break;
		case ']':
			loop = 1;
			while (loop > 0) {
				c = chars[--char_pointer];
				if (c == '[')
					loop--;
				else if (c == ']')
					loop++;
			}
			char_pointer--;
			break;
		}
	}
<<<<<<< HEAD
	fseek(file, 0, SEEK_END);
	size = ftell(file);
	fseek(file, 0, SEEK_SET);
	char chars[size];
	/* Put every character in character array */
	while ((c = fgetc(file)) != EOF)
		chars[pointer++] = (char) c;
	/* Close file */
	fclose(file);
	/* Run the code */
	brainfuck_eval(chars);
}
int main(int argc, char *argv[]) {
	if (argc < 2)
	{
		#if defined _INTERPRETER_
			printf("Usage: brainfuck [-if] <filename>\n");
		#else
			printf("Usage: brainfuck -f <filename>\n");
		#endif
		return EXIT_FAILURE;
	}
	#if defined _INTERPRETER_
		else if(strcmp(argv[1], "-i") == 0)
		{
			brainfuck_interpreter();
		}
	#endif
	else if(strcmp(argv[1], "-f") == 0)
	{
		brainfuck_file(argv[2]);
	}
	else
	{
		#if defined _INTERPRETER_
			printf("Error: Invalid command line option!\nUsage: brainfuck [-if] <filename>\n\t-i  Interactive Mode\n\t-f  <filename>\n");
		#else
			printf("Error: Invalid command line option!\nUsage: brainfuck -f <filename>\n\t-f  <filename>\n");
		#endif
	}
	return EXIT_SUCCESS;
=======
>>>>>>> a21cb50c
}<|MERGE_RESOLUTION|>--- conflicted
+++ resolved
@@ -67,48 +67,4 @@
 			break;
 		}
 	}
-<<<<<<< HEAD
-	fseek(file, 0, SEEK_END);
-	size = ftell(file);
-	fseek(file, 0, SEEK_SET);
-	char chars[size];
-	/* Put every character in character array */
-	while ((c = fgetc(file)) != EOF)
-		chars[pointer++] = (char) c;
-	/* Close file */
-	fclose(file);
-	/* Run the code */
-	brainfuck_eval(chars);
-}
-int main(int argc, char *argv[]) {
-	if (argc < 2)
-	{
-		#if defined _INTERPRETER_
-			printf("Usage: brainfuck [-if] <filename>\n");
-		#else
-			printf("Usage: brainfuck -f <filename>\n");
-		#endif
-		return EXIT_FAILURE;
-	}
-	#if defined _INTERPRETER_
-		else if(strcmp(argv[1], "-i") == 0)
-		{
-			brainfuck_interpreter();
-		}
-	#endif
-	else if(strcmp(argv[1], "-f") == 0)
-	{
-		brainfuck_file(argv[2]);
-	}
-	else
-	{
-		#if defined _INTERPRETER_
-			printf("Error: Invalid command line option!\nUsage: brainfuck [-if] <filename>\n\t-i  Interactive Mode\n\t-f  <filename>\n");
-		#else
-			printf("Error: Invalid command line option!\nUsage: brainfuck -f <filename>\n\t-f  <filename>\n");
-		#endif
-	}
-	return EXIT_SUCCESS;
-=======
->>>>>>> a21cb50c
 }