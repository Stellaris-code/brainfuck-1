#include <stdio.h>
#include <stdarg.h>
#if defined __WIN32__ || defined _WIN32_ || defined _WIN32
#include <time.h>
#include <windows.h>
#endif
#if defined __APPLE__ || defined __unix__ || defined unix || defined _unix
#include <unistd.h>
#endif
#include <stdlib.h>
#include <string.h>

#define MAX_CELLS 65536

void brainfuck_eval(char chars[]) {
	char c;
	int pointer = 0;
	int char_pointer = 0;
	int loop = 0;
	int tape[MAX_CELLS];
	/* Loop through all character in the character array */
	while (char_pointer++ < strlen(chars)) 
		switch (chars[char_pointer]) {
		case '>':
			pointer++;
			break;
		case '<':
			pointer--;
			break;
		case '+':
			tape[pointer]++;
			break;
		case '-':
			tape[pointer]--;
			break;
		case '.':
			putchar(tape[pointer]);
			break;
		case ',':
			tape[pointer] = (int) getchar();
			break;
		case '[':
			if (tape[pointer] == 0) {
				loop = 1;
				while (loop > 0) {
					c = chars[++char_pointer];
					if (c == '[')
						loop++;
					else if (c == ']')
						loop--;
				}
			}
			break;
		case ']':
			loop = 1;
			while (loop > 0) {
				c = chars[--char_pointer];
				if (c == '[')
					loop--;
				else if (c == ']')
					loop++;
			}
			char_pointer--;
			break;
		case '#':
			while (chars[++char_pointer] != '\n');
			break;
		}
}
void brainfuck_file(char filename[]) {

	FILE *file;
	char c;
	int pointer = 0;
	int size = 0;

	/* Get the size of the file */
	file = fopen(filename, "r");
	if (file == NULL) {
		printf("Failed to open file.\n");
		exit(EXIT_FAILURE);
	}
	fseek(file, 0, SEEK_END);
	size = ftell(file);
	fseek(file, 0, SEEK_SET);
	char chars[size];
	/* Put every character in character array */
	while ((c = fgetc(file)) != EOF)
		chars[pointer++] = (char) c;
	/* Close file */
	fclose(file);
	/* Run the code */
	brainfuck_eval(chars);
}
int main(int argc, char *argv[]) {
	if (argc < 2)
	{
		printf("Usage: brainfuck [-if] <filename>\n");
		return EXIT_FAILURE;
	}
	else if(strcmp(argv[1], "-i") == 0)
	{
<<<<<<< HEAD
		printf("Entering interactive mode...");
=======
		printf("Entering interactive mode...\n");
>>>>>>> acc1321d
		#if defined __APPLE__ || defined __unix__ || defined unix || defined _unix
			fflush(stdout);
		#endif
		#if !defined __WIN32__ || !defined _WIN32_ || !defined _WIN32
			sleep(1);
		#endif
		#if !defined __WIN32__ || !defined _WIN32_ || !defined _WIN32
			sleep(1);
		#endif
		printf("Welcome to the Brainfuck Interpreter!");
		#if defined __APPLE__ || defined __unix__ || defined unix || defined _unix
		fflush(stdout);
		#endif
		for(;;)
		{
			printf("\nbrainfuck> ");
			char c;
			int pointer = 0;
			/* Put every character in character array */
			int size = 1048576;
			char chars[size];
			c = ' ';
			chars[pointer++] = (char) c;
			while ((c = getchar()) != '\n')
				chars[pointer++] = (char) c;
			/* Run the code */
			brainfuck_eval(chars);
		}
	}
	else if(strcmp(argv[1], "-f") == 0)
	{
		brainfuck_file(argv[2]);
	}
	else
	{
		printf("Error: Invalid command line option!\nUsage: brainfuck [-if] <filename>\n\t-i  Interactive Mode\n\t-f  <filename>\n");
	}
	return EXIT_SUCCESS;
}<|MERGE_RESOLUTION|>--- conflicted
+++ resolved
@@ -100,11 +100,7 @@
 	}
 	else if(strcmp(argv[1], "-i") == 0)
 	{
-<<<<<<< HEAD
-		printf("Entering interactive mode...");
-=======
 		printf("Entering interactive mode...\n");
->>>>>>> acc1321d
 		#if defined __APPLE__ || defined __unix__ || defined unix || defined _unix
 			fflush(stdout);
 		#endif
