--- conflicted
+++ resolved
@@ -1,100 +1,97 @@
-.\"Modified from man(1) of FreeBSD, the NetBSD mdoc.template, and mdoc.samples.
-.\"See Also:
-.\"man mdoc.samples for a complete listing of options
-.\"man mdoc for the short list of editing options
-.\"/usr/share/misc/mdoc.template
-.Dd 20/04/2012               \" DATE 
-.Dt brainfuck 1      \" Program name and manual section number 
-.Os UNIX
-.Sh NAME                 \" Section Header - required - don't modify 
-.Nm brainfuck
-.\" The following lines are read in generating the apropos(man -k) database. Use only key
-.\" words here as the database is built based on the words here and in the .ND line. 
-.\" Use .Nm macro to designate other names for the documented program.
-.Nd Brainfuck interpreter
-.Sh SYNOPSIS             \" Section Header - required - don't modify
-.Nm
-<<<<<<< HEAD
-.Op Fl fe                \" [-fe]
-=======
-.Op Fl fcp                \" [-fc]
->>>>>>> 57578551
-.Op Fl f Ar filename         \" [-f path] 
-.Sh DESCRIPTION          \" Section Header - required - don't modify
-This is a brainfuck interpreter written in C.
-.Pp                      \" Inserts a space
-.Sh SYNTAX
-The brainfuck syntax is described below:
-.Pp
-.Bl -tag -width -indent
-.It >
-Increment the data pointer (to point to the next cell to the right).
-.It <
-Decrement the data pointer (to point to the next cell to the left).
-.It +
-Increment (increase by one) the byte at the data pointer.
-.It -
-Decrement (decrease by one) the byte at the data pointer.
-.It .
-Output the byte at the data pointer as an ASCII encoded character.
-.It ,
-Accept one byte of input, storing its value in the byte at the data pointer.
-.It [
-If the byte at the data pointer is zero, then instead of moving the instruction pointer forward to the next command, jump it forward to the command after the matching ] command*.
-.It ]
-If the byte at the data pointer is nonzero, then instead of moving the instruction pointer forward to the next command, jump it back to the command after the matching [ command*.
-.El
-.Sh FLAGS
-.Bl -tag -width -indent  \" Begins a tagged list 
-.It -f               \" Each item preceded by .It macro
-File mode
-<<<<<<< HEAD
-.It -e
-Argument mode
-=======
-.It -c
-Direct input mode
->>>>>>> 57578551
-.El                      \" Ends the list
-.Pp
-.Sh OPTIONS
-.Bl -tag -width -indent  \" Differs from above in tag removed 
-.It Fl f                 \"-a flag as a list item
-Specify a file containing brainfuck code to execute.
-.It Fl e
-Run code directly.
-.El                      \" Ends the list
-.Pp
-.\" .Sh ENVIRONMENT      \" May not be needed
-.\" .Bl -tag -width "ENV_VAR_1" -indent \" ENV_VAR_1 is width of the string ENV_VAR_1
-.\" .It Ev ENV_VAR_1
-.\" Description of ENV_VAR_1
-.\" .It Ev ENV_VAR_2
-.\" Description of ENV_VAR_2
-.\" .El                      
-.Sh FILES                \" File used or created by the topic of the man page
-.Bl -tag -width "/Users/joeuser/Library/really_long_file_name" -compact
-.It Pa /usr/local/bin/brainfuck
-The main brainfuck executable.
-.It Pa /usr/local/man/man1/brainfuck.1
-This man file.
-.El                      \" Ends the list
-.\" .Sh DIAGNOSTICS       \" May not be needed
-.\" .Bl -diag
-.\" .It Diagnostic Tag
-.\" Diagnostic informtion here.
-.\" .It Diagnostic Tag
-.\" Diagnostic informtion here.
-.\" .El
-.\".Sh SEE ALSO 
-.\" List links in ascending order by section, alphabetically within a section.
-.\" Please do not reference files that do not exist without filing a bug report
-.\".Xr a 1 , 
-.\".Xr b 1 ,
-.\".Xr c 1 ,
-.\".Xr a 2 ,
-.\".Xr b 2 ,
-.\".Xr a 3 ,
-.\".Xr b 3 
-.\" .Sh BUGS              \" Document known, unremedied bugs 
-.\" .Sh HISTORY           \" Document history if command behaves in a unique manner
+.\"Modified from man(1) of FreeBSD, the NetBSD mdoc.template, and mdoc.samples.
+.\"See Also:
+.\"man mdoc.samples for a complete listing of options
+.\"man mdoc for the short list of editing options
+.\"/usr/share/misc/mdoc.template
+.Dd 20/04/2012               \" DATE 
+.Dt brainfuck 1      \" Program name and manual section number 
+.Os UNIX
+.Sh NAME                 \" Section Header - required - don't modify 
+.Nm brainfuck
+.\" The following lines are read in generating the apropos(man -k) database. Use only key
+.\" words here as the database is built based on the words here and in the .ND line. 
+.\" Use .Nm macro to designate other names for the documented program.
+.Nd Brainfuck interpreter
+.Sh SYNOPSIS             \" Section Header - required - don't modify
+.Nm
+.Op Fl fcp                \" [-feihd]
+.Op Fl f Ar filename         \" [-f path] 
+.Sh DESCRIPTION          \" Section Header - required - don't modify
+This is a brainfuck interpreter written in C.
+.Pp                      \" Inserts a space
+.Sh SYNTAX
+The brainfuck syntax is described below:
+.Pp
+.Bl -tag -width -indent
+.It >
+Increment the data pointer (to point to the next cell to the right).
+.It <
+Decrement the data pointer (to point to the next cell to the left).
+.It +
+Increment (increase by one) the byte at the data pointer.
+.It -
+Decrement (decrease by one) the byte at the data pointer.
+.It .
+Output the byte at the data pointer as an ASCII encoded character.
+.It ,
+Accept one byte of input, storing its value in the byte at the data pointer.
+.It [
+If the byte at the data pointer is zero, then instead of moving the instruction pointer forward to the next command, jump it forward to the command after the matching ] command*.
+.It ]
+If the byte at the data pointer is nonzero, then instead of moving the instruction pointer forward to the next command, jump it back to the command after the matching [ command*.
+.El
+.Sh FLAGS
+.Bl -tag -width -indent  \" Begins a tagged list 
+.It -f --file              \" Each item preceded by .It macro
+File mode
+.It -e --eval
+Direct input mode
+.It -i --interactive
+Interactive mode
+.It -d --debug
+Enable debugging
+.It -h --help
+Show help message
+.El                      \" Ends the list
+.Pp
+.Sh OPTIONS
+.Bl -tag -width -indent  \" Differs from above in tag removed 
+.It Fl f                 \"-a flag as a list item
+Specify a file containing brainfuck code to execute.
+.It Fl e
+Run code directly.
+.El                      \" Ends the list
+.Pp
+.\" .Sh ENVIRONMENT      \" May not be needed
+.\" .Bl -tag -width "ENV_VAR_1" -indent \" ENV_VAR_1 is width of the string ENV_VAR_1
+.\" .It Ev ENV_VAR_1
+.\" Description of ENV_VAR_1
+.\" .It Ev ENV_VAR_2
+.\" Description of ENV_VAR_2
+.\" .El                      
+.Sh FILES                \" File used or created by the topic of the man page
+.Bl -tag -width "/Users/joeuser/Library/really_long_file_name" -compact
+.It Pa /usr/local/bin/brainfuck
+The main brainfuck executable.
+.It Pa /usr/local/man/man1/brainfuck.1
+This man file.
+.El                      \" Ends the list
+.\" .Sh DIAGNOSTICS       \" May not be needed
+.\" .Bl -diag
+.\" .It Diagnostic Tag
+.\" Diagnostic informtion here.
+.\" .It Diagnostic Tag
+.\" Diagnostic informtion here.
+.\" .El
+.\".Sh SEE ALSO 
+.\" List links in ascending order by section, alphabetically within a section.
+.\" Please do not reference files that do not exist without filing a bug report
+.\".Xr a 1 , 
+.\".Xr b 1 ,
+.\".Xr c 1 ,
+.\".Xr a 2 ,
+.\".Xr b 2 ,
+.\".Xr a 3 ,
+.\".Xr b 3 
+.\" .Sh BUGS              \" Document known, unremedied bugs 
+.\" .Sh HISTORY           \" Document history if command behaves in a unique manner